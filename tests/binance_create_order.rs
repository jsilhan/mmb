--- conflicted
+++ resolved
@@ -6,12 +6,8 @@
 use mmb_lib::core::orders::order::*;
 use mmb_lib::core::settings;
 use rust_decimal_macros::*;
-<<<<<<< HEAD
 use std::sync::Arc;
-use std::{env, thread, time};
-=======
 use std::env;
->>>>>>> 1abe5c61
 
 #[actix_rt::test]
 #[ignore]
@@ -40,11 +36,7 @@
 
     let binance = Binance::new(settings, "Binance0".parse().unwrap());
 
-<<<<<<< HEAD
-    let mut exchange_actor = ExchangeActor::new(
-=======
     let exchange = Exchange::new(
->>>>>>> 1abe5c61
         mmb::exchanges::common::ExchangeAccountId::new("".into(), 0),
         "host".into(),
         vec![],
@@ -119,11 +111,7 @@
 
     let binance = Binance::new(settings, "Binance0".parse().unwrap());
 
-<<<<<<< HEAD
-    let mut exchange_actor = ExchangeActor::new(
-=======
     let exchange = Exchange::new(
->>>>>>> 1abe5c61
         mmb::exchanges::common::ExchangeAccountId::new("".into(), 0),
         "host".into(),
         vec![],
