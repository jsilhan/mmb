#![deny(
    non_shorthand_field_patterns,
    no_mangle_generic_items,
    overflowing_literals,
    path_statements,
    unused_allocation,
    unused_comparisons,
    unused_parens,
    while_true,
    trivial_numeric_casts,
    unused_extern_crates,
    unused_import_braces,
    unused_qualifications,
    unused_must_use
)]

<<<<<<< HEAD
pub mod misc;
=======
#[allow(dead_code)]
>>>>>>> 2dbaf4b2
pub mod order;<|MERGE_RESOLUTION|>--- conflicted
+++ resolved
@@ -14,9 +14,4 @@
     unused_must_use
 )]
 
-<<<<<<< HEAD
-pub mod misc;
-=======
-#[allow(dead_code)]
->>>>>>> 2dbaf4b2
 pub mod order;