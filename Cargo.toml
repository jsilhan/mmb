<<<<<<< HEAD
[package]
name = "mmb"
version = "0.1.0"
authors = ["Evgeny Khudoba <evgeny.khudoba@yandex.ru>"]
edition = "2018"

# See more keys and their definitions at https://doc.rust-lang.org/cargo/reference/manifest.html

[workspace]
members = [
    "src/shared",
    "src/rest_api_rpc",
]

[dependencies]

uuid = { version = "0.8", features = ["serde", "v4"]}

dashmap = "4"
chrono = { version = "0.4", features = ["serde"]}
log = "0.4"
fern = "0.6"
itertools = "0.10"
bytes = "1"
regex = "1"
toml = "0.5"

serde = { version = "1", features = ["derive", "rc"]}
serde_json = "1"

parking_lot = { version = "0.11", features = ["serde"]}

tokio = { version = "1", features = ["macros", "time", "sync", "rt", "signal"]}

jsonrpc-core = "18.0.0"
jsonrpc-ipc-server = "18.0.0"

actix = "0.12"
actix-codec = "0.4"
actix-http = "=3.0.0-beta.13"
actix-server = "=2.0.0-beta.9"
actix-tls = "=3.0.0-beta.9"
actix-web-actors = "=4.0.0-beta.7"
actix-web-codegen = "=0.5.0-beta.5"
actix-web = { version = "=4.0.0-beta.12", features = ["rustls"]}
awc = { version = "=3.0.0-beta.11", features = ["rustls"]}

libc = "0.2"
form_urlencoded = "1"
hyper-tls = "0.5"
hyper = { version = "0.14", features = ["http1", "runtime", "client", "tcp"] }

futures = "0.3"

smallstr = { version = "0.2", features = ["serde"]}

anyhow = "1"
thiserror = "1"
rust_decimal = { version = "1" , features = ["maths"]}
rust_decimal_macros = "1"

async-trait = "0.1"
hmac = "0.11"
crypto-mac = { version = "0.11", features = ["std"]}
sha2 = "0.9"
hex = "0.4"

enum-map = "1.1.1"

scopeguard = "1.1"
once_cell = "1.8"

mockall_double = "0.2"
paste = "1"

shared = { path = "src/shared" }

[dev-dependencies]
rand = "0.8"
actix-rt = "2"
pretty_assertions = "1"
rstest = "0.10"
mockall = "0.10.2"

[lib]
name = "mmb_lib"
path = "src/lib.rs"
=======
[workspace]
members = [
    "core",
    "example"
]
>>>>>>> 9990a08f
<|MERGE_RESOLUTION|>--- conflicted
+++ resolved
@@ -1,95 +1,5 @@
-<<<<<<< HEAD
-[package]
-name = "mmb"
-version = "0.1.0"
-authors = ["Evgeny Khudoba <evgeny.khudoba@yandex.ru>"]
-edition = "2018"
-
-# See more keys and their definitions at https://doc.rust-lang.org/cargo/reference/manifest.html
-
-[workspace]
-members = [
-    "src/shared",
-    "src/rest_api_rpc",
-]
-
-[dependencies]
-
-uuid = { version = "0.8", features = ["serde", "v4"]}
-
-dashmap = "4"
-chrono = { version = "0.4", features = ["serde"]}
-log = "0.4"
-fern = "0.6"
-itertools = "0.10"
-bytes = "1"
-regex = "1"
-toml = "0.5"
-
-serde = { version = "1", features = ["derive", "rc"]}
-serde_json = "1"
-
-parking_lot = { version = "0.11", features = ["serde"]}
-
-tokio = { version = "1", features = ["macros", "time", "sync", "rt", "signal"]}
-
-jsonrpc-core = "18.0.0"
-jsonrpc-ipc-server = "18.0.0"
-
-actix = "0.12"
-actix-codec = "0.4"
-actix-http = "=3.0.0-beta.13"
-actix-server = "=2.0.0-beta.9"
-actix-tls = "=3.0.0-beta.9"
-actix-web-actors = "=4.0.0-beta.7"
-actix-web-codegen = "=0.5.0-beta.5"
-actix-web = { version = "=4.0.0-beta.12", features = ["rustls"]}
-awc = { version = "=3.0.0-beta.11", features = ["rustls"]}
-
-libc = "0.2"
-form_urlencoded = "1"
-hyper-tls = "0.5"
-hyper = { version = "0.14", features = ["http1", "runtime", "client", "tcp"] }
-
-futures = "0.3"
-
-smallstr = { version = "0.2", features = ["serde"]}
-
-anyhow = "1"
-thiserror = "1"
-rust_decimal = { version = "1" , features = ["maths"]}
-rust_decimal_macros = "1"
-
-async-trait = "0.1"
-hmac = "0.11"
-crypto-mac = { version = "0.11", features = ["std"]}
-sha2 = "0.9"
-hex = "0.4"
-
-enum-map = "1.1.1"
-
-scopeguard = "1.1"
-once_cell = "1.8"
-
-mockall_double = "0.2"
-paste = "1"
-
-shared = { path = "src/shared" }
-
-[dev-dependencies]
-rand = "0.8"
-actix-rt = "2"
-pretty_assertions = "1"
-rstest = "0.10"
-mockall = "0.10.2"
-
-[lib]
-name = "mmb_lib"
-path = "src/lib.rs"
-=======
 [workspace]
 members = [
     "core",
     "example"
-]
->>>>>>> 9990a08f
+]