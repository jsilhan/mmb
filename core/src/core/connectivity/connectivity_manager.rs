use crate::core::{
    connectivity::{
        connectivity_manager::WebSocketState::Disconnected,
        websocket_connection::{WebSocketConnection, WebSocketParams},
    },
    exchanges::common::ExchangeAccountId,
};
<<<<<<< HEAD

use actix::Addr;
=======
>>>>>>> 66e866b3
use anyhow::Result;
use futures::Future;
use log::log;
use mmb_utils::{
    cancellation_token::CancellationToken, traits_ext::send_expected::SendExpectedByRef,
};
use parking_lot::Mutex;
use std::pin::Pin;
use std::{
    borrow::Borrow,
    ops::DerefMut,
    sync::{Arc, Weak},
};
use tokio::sync::broadcast;

pub const MAX_RETRY_CONNECT_COUNT: u32 = 3;

#[derive(Debug, Clone, Copy, Eq, PartialEq)]
pub enum WebSocketRole {
    Main,
    Secondary,
}

struct WebSocketConnectivity {
    role: WebSocketRole,
    state: WebSocketState,
}

impl WebSocketConnectivity {
    pub fn new(role: WebSocketRole) -> WebSocketConnectivity {
        WebSocketConnectivity {
            role,
            state: Disconnected,
        }
    }
}

enum WebSocketState {
    Disconnected,
    Connecting {
        finished_sender: broadcast::Sender<()>,
        cancel_websocket_connecting: CancellationToken,
    },
    Connected {
        websocket: Arc<WebSocketConnection>,
        finished_sender: broadcast::Sender<()>,
    },
}

struct WebSockets {
    main: Mutex<WebSocketConnectivity>,
    secondary: Mutex<WebSocketConnectivity>,
}

impl WebSockets {
    fn get_websocket_state(&self, role: WebSocketRole) -> &Mutex<WebSocketConnectivity> {
        match role {
            WebSocketRole::Main => &self.main,
            WebSocketRole::Secondary => &self.secondary,
        }
    }
}

// TODO Find more clear names in the future
type Callback0 = Box<dyn Fn() + Send>;
type Callback1<T, U> = Box<dyn Fn(T) -> U + Send>;
pub type GetWSParamsCallback = Box<
    dyn Fn(WebSocketRole) -> Pin<Box<dyn Future<Output = Result<WebSocketParams>>>> + Send + Sync,
>;
type WSMessageReceived = Box<dyn Fn(&str) + Send>;

pub type MsgReceivedCallback = Box<dyn Fn(String)>;

pub struct ConnectivityManager {
    exchange_account_id: ExchangeAccountId,
    callback_get_ws_params: Mutex<GetWSParamsCallback>,
    websockets: WebSockets,

    callback_connecting: Mutex<Callback0>,
    callback_connected: Mutex<Callback0>,
    callback_disconnected: Mutex<Callback1<bool, ()>>,
    callback_msg_received: Mutex<WSMessageReceived>,
}

impl ConnectivityManager {
    pub fn new(exchange_account_id: ExchangeAccountId) -> Arc<ConnectivityManager> {
        Arc::new(Self {
            exchange_account_id,
            websockets: WebSockets {
                main: Mutex::new(WebSocketConnectivity::new(WebSocketRole::Main)),
                secondary: Mutex::new(WebSocketConnectivity::new(WebSocketRole::Secondary)),
            },

            callback_connecting: Mutex::new(Box::new(|| {})),
            callback_connected: Mutex::new(Box::new(|| {})),
            callback_disconnected: Mutex::new(Box::new(|_| {})),
            callback_get_ws_params: Mutex::new(Box::new(|_| {
                panic!("callback_get_ws_params has to be set during ConnectivityManager::connect()")
            })),

            callback_msg_received: Mutex::new(Box::new(|_| {
                panic!("callback_msg_received has to be set during ConnectivityManager::connect()")
            })),
        })
    }

    pub fn set_callback_connecting(&self, connecting: Callback0) {
        *self.callback_connecting.lock() = connecting;
    }

    pub fn set_callback_connected(&self, connected: Callback0) {
        *self.callback_connected.lock() = connected;
    }

    pub fn set_callback_disconnected(&self, disconnected: Callback1<bool, ()>) {
        *self.callback_disconnected.lock() = disconnected;
    }

    pub fn set_callback_msg_received(&self, msg_received: WSMessageReceived) {
        *self.callback_msg_received.lock() = msg_received;
    }

    fn set_callback_ws_params(&self, get_websocket_params: GetWSParamsCallback) {
        *self.callback_get_ws_params.lock() = get_websocket_params;
    }

    pub async fn connect(
        self: Arc<Self>,
        is_enabled_secondary_websocket: bool,
        get_websocket_params: GetWSParamsCallback,
    ) -> bool {
        log::trace!(
            "ConnectivityManager '{}' connecting",
            self.exchange_account_id
        );

        self.set_callback_ws_params(get_websocket_params);

        self.callback_connecting.lock().as_mut()();

        let main_websocket_connection_opened =
            self.open_websocket_connection(WebSocketRole::Main).await;

        let secondary_websocket_connection_opened = if is_enabled_secondary_websocket {
            self.open_websocket_connection(WebSocketRole::Secondary)
                .await
        } else {
            true
        };

        let is_connected =
            main_websocket_connection_opened && secondary_websocket_connection_opened;
        if is_connected {
            self.callback_connected.lock().as_mut()();
        }

        is_connected
    }

    pub async fn disconnect(self: Arc<Self>) {
        Self::disconnect_for_websocket(&self.websockets.main).await;
        Self::disconnect_for_websocket(&self.websockets.secondary).await;
    }

    async fn disconnect_for_websocket(websocket_connectivity: &Mutex<WebSocketConnectivity>) {
        let mut guard = websocket_connectivity.lock();

        let mut finished_receiver = match &mut guard.state {
            Disconnected => {
                return;
            }

            WebSocketState::Connecting {
                cancel_websocket_connecting,
                finished_sender,
            } => {
                cancel_websocket_connecting.cancel();
                finished_sender.subscribe()
            }
            WebSocketState::Connected {
                websocket,
                finished_sender,
            } => {
                if websocket.is_connected() {
                    let _ = websocket.send_force_close().await;
                    finished_sender.subscribe()
                } else {
                    return;
                }
            }
        };

        drop(guard);

        let _ = finished_receiver.recv().await;
    }

    pub async fn send(&self, role: WebSocketRole, message: &str) {
        if let WebSocketState::Connected { ref websocket, .. } = self
            .websockets
            .get_websocket_state(role)
            .lock()
            .borrow()
            .state
        {
            let sending_result = websocket.send_string(message.to_owned()).await;
            if let Err(ref err) = sending_result {
                log::error!(
                    "Error {} happened when sending to websocket {} message: {}",
                    err.to_string(),
                    self.exchange_account_id,
                    message
                )
            }
        } else {
            log::error!(
                "Attempt to send message on {} when websocket is not connected: {}",
                self.exchange_account_id,
                message
            );
        }
    }

    fn set_disconnected_state(
        finished_sender: broadcast::Sender<()>,
        websocket_connectivity: &Mutex<WebSocketConnectivity>,
    ) {
        websocket_connectivity.lock().deref_mut().state = Disconnected;
        let _ = finished_sender.send(());
    }

    pub fn notify_connection_closed(&self, websocket_role: WebSocketRole) {
        {
            let websocket_connectivity_arc = self.websockets.get_websocket_state(websocket_role);
            let mut websocket_state_guard = websocket_connectivity_arc.lock();

            {
                if let WebSocketState::Connected {
                    ref finished_sender,
                    ..
                } = websocket_state_guard.borrow().state
                {
                    finished_sender.send_expected(());
                }
            }

            websocket_state_guard.deref_mut().state = Disconnected;
        }

        self.callback_disconnected.lock().as_mut()(false);
    }

    pub async fn open_websocket_connection(self: &Arc<Self>, role: WebSocketRole) -> bool {
        let (finished_sender, _) = broadcast::channel(50);

        let cancel_websocket_connecting = CancellationToken::new();

        let websocket_connectivity = self.websockets.get_websocket_state(role);

        {
            websocket_connectivity.lock().deref_mut().state = WebSocketState::Connecting {
                finished_sender: finished_sender.clone(),
                cancel_websocket_connecting: cancel_websocket_connecting.clone(),
            };
        }

        let mut attempt = 0;

        while !cancel_websocket_connecting.is_cancellation_requested() {
            log::trace!(
                "Getting WebSocket parameters for {}",
                self.exchange_account_id
            );
            match self.try_get_websocket_params(role).await {
                Ok(params) => {
                    if cancel_websocket_connecting.is_cancellation_requested() {
                        return false;
                    }

                    let notifier = ConnectivityManagerNotifier::new(role, Arc::downgrade(self));

                    let websocket = WebSocketConnection::open_connection(
                        self.exchange_account_id,
                        role,
                        params.clone(),
                        notifier,
                    )
                    .await;

                    match websocket {
                        Ok(websocket) => {
                            websocket_connectivity.lock().deref_mut().state =
                                WebSocketState::Connected {
                                    websocket: websocket,
                                    finished_sender: finished_sender.clone(),
                                };

                            if attempt > 0 {
                                log::info!(
                                    "Opened websocket connection for {} after {} attempts",
                                    self.exchange_account_id,
                                    attempt
                                );
                            }

                            if cancel_websocket_connecting.is_cancellation_requested() {
                                if let WebSocketState::Connected { websocket, .. } =
                                    &websocket_connectivity.lock().borrow().state
                                {
                                    let _ = websocket.send_force_close();
                                }
                            }

                            return true;
                        }
                        Err(error) => {
                            log::warn!("Attempt to connect failed: {:?}", error);
                        }
                    };

                    attempt += 1;

                    let log_level = match attempt < MAX_RETRY_CONNECT_COUNT {
                        true => log::Level::Warn,
                        false => log::Level::Error,
                    };
                    log!(
                        log_level,
                        "Can't open websocket connection for {} {:?}",
                        self.exchange_account_id,
                        params
                    );

                    if attempt == MAX_RETRY_CONNECT_COUNT {
                        panic!(
                            "Can't open websocket connection on {}",
                            self.exchange_account_id
                        );
                    }
                }
                Err(error) => log::warn!(
                    "Error while getting parameters for websocket {:?}: {:#}",
                    role,
                    error
                ),
            }
        }

        Self::set_disconnected_state(finished_sender, &websocket_connectivity);

        false
    }

    async fn try_get_websocket_params(&self, role: WebSocketRole) -> Result<WebSocketParams> {
        (self.callback_get_ws_params).lock()(role).await
    }
}

#[derive(Clone)]
pub struct ConnectivityManagerNotifier {
    websocket_role: WebSocketRole,

    // option just for testing simplification
    connectivity_manager: Option<Weak<ConnectivityManager>>,
}

impl ConnectivityManagerNotifier {
    pub fn new(
        websocket_role: WebSocketRole,
        connectivity_manager: Weak<ConnectivityManager>,
    ) -> ConnectivityManagerNotifier {
        ConnectivityManagerNotifier {
            websocket_role,
            connectivity_manager: Some(connectivity_manager),
        }
    }

    pub fn notify_websocket_connection_closed(&self, exchange_account_id: ExchangeAccountId) {
        if let Some(connectivity_manager) = &self.connectivity_manager {
            match connectivity_manager.upgrade() {
                Some(connectivity_manager) => {
                    connectivity_manager.notify_connection_closed(self.websocket_role)
                }
                None => {
                    log::info!("Unable to upgrade weak reference to ConnectivityManager instance",)
                }
            }
        } else {
            log::info!(
                "WebsocketActor {} {:?} notify about connection closed (in tests)",
                exchange_account_id,
                self.websocket_role
            )
        }
    }

    pub fn message_received(&self, data: &str) {
        if let Some(connectivity_manager) = &self.connectivity_manager {
            match connectivity_manager.upgrade() {
                Some(connectivity_manager) => connectivity_manager.callback_msg_received.lock()(data),
                None => log::info!(
                    "Unable to upgrade weak reference to ConnectivityManager instance. Probably it's dropped",
                ),
            }
        } else {
            log::info!(
                "WebsocketActor '{:?}' notify that new text message accepted",
                data
            )
        }
    }
}

impl Default for ConnectivityManagerNotifier {
    fn default() -> Self {
        Self {
            websocket_role: WebSocketRole::Main,
            connectivity_manager: None,
        }
    }
}<|MERGE_RESOLUTION|>--- conflicted
+++ resolved
@@ -5,11 +5,6 @@
     },
     exchanges::common::ExchangeAccountId,
 };
-<<<<<<< HEAD
-
-use actix::Addr;
-=======
->>>>>>> 66e866b3
 use anyhow::Result;
 use futures::Future;
 use log::log;
