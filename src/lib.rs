#![deny(
    non_shorthand_field_patterns,
    no_mangle_generic_items,
    overflowing_literals,
    path_statements,
    unused_allocation,
    unused_comparisons,
    unused_parens,
    while_true,
    trivial_numeric_casts,
    unused_extern_crates,
    unused_import_braces,
    unused_qualifications,
    unused_must_use
)]

#[allow(dead_code)]
pub mod core;
pub mod rest_api;
pub mod strategies;

#[macro_export]
macro_rules! hashmap {
    ($( $key: expr => $val: expr ),*) => {{
         let mut map = ::std::collections::HashMap::new();
         $( map.insert($key, $val); )*
         map
    }}
}

/// This macros is needed to create function that will initialize a mock object and a locker for $ type
/// because mockall doesn't support multithreading.
/// Example:
/// ```
<<<<<<< HEAD
/// #[cfg(test)]
/// crate::create_mock_initializer!(MockUsdConverter, USD_CONVERTER_MOCK_LOCKER);
///
=======
>>>>>>> 9c6b2672
/// struct Example {}
/// #[cfg_attr(test, automock)]
/// impl Example {
///     fn foo(&self) -> String {
///         "test".into()
///     }
/// }
///
<<<<<<< HEAD
/// #[cfg(test)]
/// crate::create_mock_initializer!(MockExample, EXAMPLE_MOCK_LOCKER);
=======
/// mmb_lib::impl_mock_initializer!(MockExample);
>>>>>>> 9c6b2672
///
/// #[cfg(test)]
/// mod test {
///     use mockall_double::double;
///
///     #[double]
///     use super::Example;
///
///     #[test]
///     fn test_example() {
///         let (mut example_mock, _example_locker) = Example::init_mock();
///         // here you can use example_mock while example_locker is alive
///
///         example_mock.expect_foo().returning(|| "hello".into());
///
///         assert_eq!(example_mock.foo(), "hello");
///     }
/// }
/// ```
<<<<<<< HEAD
#[cfg(test)]
#[macro_export]
macro_rules! create_mock_initializer {
    ($type: ident, $mutex_name: ident) => {
        /// Needs for syncing mock objects https://docs.rs/mockall/0.10.2/mockall/#static-methods
        static $mutex_name: once_cell::sync::Lazy<Mutex<()>> =
            once_cell::sync::Lazy::new(Mutex::default);

        impl $type {
            pub fn init_mock() -> ($type, MutexGuard<'static, ()>) {
                let locker = $mutex_name.lock();
=======
///
#[macro_export]
macro_rules! impl_mock_initializer {
    ($type: ident) => {
        paste::paste! {
            /// Needs for syncing mock objects https://docs.rs/mockall/0.10.2/mockall/#static-methods
            #[cfg(test)]
            static [<$type:snake:upper _LOCKER>]: once_cell::sync::Lazy<Mutex<()>> = once_cell::sync::Lazy::new(Mutex::default);
        }

        #[cfg(test)]
        impl $type {
            pub fn init_mock() -> ($type, MutexGuard<'static, ()>) {
                let locker = paste::paste! { [<$type:snake:upper _LOCKER>] }.lock();
>>>>>>> 9c6b2672
                ($type::default(), locker)
            }
        }
    };
}<|MERGE_RESOLUTION|>--- conflicted
+++ resolved
@@ -32,12 +32,6 @@
 /// because mockall doesn't support multithreading.
 /// Example:
 /// ```
-<<<<<<< HEAD
-/// #[cfg(test)]
-/// crate::create_mock_initializer!(MockUsdConverter, USD_CONVERTER_MOCK_LOCKER);
-///
-=======
->>>>>>> 9c6b2672
 /// struct Example {}
 /// #[cfg_attr(test, automock)]
 /// impl Example {
@@ -46,12 +40,7 @@
 ///     }
 /// }
 ///
-<<<<<<< HEAD
-/// #[cfg(test)]
-/// crate::create_mock_initializer!(MockExample, EXAMPLE_MOCK_LOCKER);
-=======
 /// mmb_lib::impl_mock_initializer!(MockExample);
->>>>>>> 9c6b2672
 ///
 /// #[cfg(test)]
 /// mod test {
@@ -71,19 +60,6 @@
 ///     }
 /// }
 /// ```
-<<<<<<< HEAD
-#[cfg(test)]
-#[macro_export]
-macro_rules! create_mock_initializer {
-    ($type: ident, $mutex_name: ident) => {
-        /// Needs for syncing mock objects https://docs.rs/mockall/0.10.2/mockall/#static-methods
-        static $mutex_name: once_cell::sync::Lazy<Mutex<()>> =
-            once_cell::sync::Lazy::new(Mutex::default);
-
-        impl $type {
-            pub fn init_mock() -> ($type, MutexGuard<'static, ()>) {
-                let locker = $mutex_name.lock();
-=======
 ///
 #[macro_export]
 macro_rules! impl_mock_initializer {
@@ -98,7 +74,6 @@
         impl $type {
             pub fn init_mock() -> ($type, MutexGuard<'static, ()>) {
                 let locker = paste::paste! { [<$type:snake:upper _LOCKER>] }.lock();
->>>>>>> 9c6b2672
                 ($type::default(), locker)
             }
         }
