--- conflicted
+++ resolved
@@ -568,7 +568,6 @@
 
         let currency_pair_metadata = currency_pair_metadata(base, quote);
 
-<<<<<<< HEAD
         let currency_pair_metadata_cloned = currency_pair_metadata.clone();
         let (mut converter, _locker) = CurrencyPairToMetadataConverter::init_mock();
         converter.expect_get_currency_pair_metadata().returning(
@@ -588,11 +587,6 @@
                 .expect("failed to get currency pair")
             },
         );
-=======
-        let converter = Arc::new(CurrencyPairToMetadataConverter::new(hashmap![
-            PriceSourceServiceTestBase::exchange_account_id() => get_test_exchange_with_currency_pair_metadata(currency_pair_metadata.clone()).0
-        ]));
->>>>>>> 5b88d0a1
 
         // Act
         let actual = PriceSourceService::prepare_price_source_chains(
@@ -645,7 +639,6 @@
             ],
         )];
 
-<<<<<<< HEAD
         let currency_pair_metadata_1 = currency_pair_metadata(&first_currency, &second_currency);
         let currency_pair_metadata_2 = currency_pair_metadata(&third_currency, &fourth_currency);
 
@@ -675,16 +668,6 @@
                 .expect("failed to get currency pair")
             },
         );
-=======
-        let currency_pair_metadata_1 = currency_pair_metadata(first_currency, second_currency);
-
-        let currency_pair_metadata_2 = currency_pair_metadata(third_currency, fourth_currency);
-
-        let converter = Arc::new(CurrencyPairToMetadataConverter::new(hashmap![
-            PriceSourceServiceTestBase::exchange_account_id() => get_test_exchange_with_currency_pair_metadata(currency_pair_metadata_1.clone()).0,
-            PriceSourceServiceTestBase::exchange_account_id_2() => get_test_exchange_with_currency_pair_metadata(currency_pair_metadata_2.clone()).0
-        ]));
->>>>>>> 5b88d0a1
 
         // Act
         let actual = PriceSourceService::prepare_price_source_chains(
@@ -742,7 +725,6 @@
             ],
         )];
 
-<<<<<<< HEAD
         let currency_pair_metadata_1 = currency_pair_metadata(&btc, &eos);
         let currency_pair_metadata_2 = currency_pair_metadata(&btc, &usdt);
         let currency_pair_metadata_3 = currency_pair_metadata(&karma, &eos);
@@ -780,17 +762,6 @@
                 .expect("failed to get currency pair")
             },
         );
-=======
-        let currency_pair_metadata_1 = currency_pair_metadata(btc, eos);
-        let currency_pair_metadata_2 = currency_pair_metadata(btc, usdt);
-        let currency_pair_metadata_3 = currency_pair_metadata(karma, eos);
-
-        let converter = Arc::new(CurrencyPairToMetadataConverter::new(hashmap![
-            PriceSourceServiceTestBase::exchange_account_id() => get_test_exchange_with_currency_pair_metadata(currency_pair_metadata_1.clone()).0,
-            PriceSourceServiceTestBase::exchange_account_id_3() => get_test_exchange_with_currency_pair_metadata(currency_pair_metadata_2.clone()).0,
-            PriceSourceServiceTestBase::exchange_account_id_2() => get_test_exchange_with_currency_pair_metadata(currency_pair_metadata_3.clone()).0
-        ]));
->>>>>>> 5b88d0a1
 
         // Act
         let actual = PriceSourceService::prepare_price_source_chains(
@@ -854,7 +825,6 @@
             ],
         )];
 
-<<<<<<< HEAD
         let (mut converter, _locker) = CurrencyPairToMetadataConverter::init_mock();
         converter.expect_get_currency_pair_metadata().returning(
             move |exchange_account_id, currency_pair| {
@@ -879,16 +849,6 @@
                 .expect("failed to get currency pair")
             },
         );
-=======
-        let converter = Arc::new(CurrencyPairToMetadataConverter::new(hashmap![
-            PriceSourceServiceTestBase::exchange_account_id() => get_test_exchange_by_currency_codes(
-                false, btc.as_str(), eos.as_str()).0,
-            PriceSourceServiceTestBase::exchange_account_id_3() => get_test_exchange_by_currency_codes(
-                false, btc.as_str(), usdt.as_str()).0,
-            PriceSourceServiceTestBase::exchange_account_id_2() => get_test_exchange_by_currency_codes(
-                false, btc.as_str(), usdt.as_str()).0
-        ]));
->>>>>>> 5b88d0a1
 
         let _ = PriceSourceService::prepare_price_source_chains(
             &price_source_settings,
@@ -923,7 +883,6 @@
             ],
         )];
 
-<<<<<<< HEAD
         let (mut converter, _locker) = CurrencyPairToMetadataConverter::init_mock();
         converter.expect_get_currency_pair_metadata().returning(
             move |exchange_account_id, currency_pair| {
@@ -944,14 +903,6 @@
                 .expect("failed to get currency pair")
             },
         );
-=======
-        let converter = Arc::new(CurrencyPairToMetadataConverter::new(hashmap![
-            PriceSourceServiceTestBase::exchange_account_id() => get_test_exchange_by_currency_codes(
-                false, btc.as_str(), eos.as_str()).0,
-            PriceSourceServiceTestBase::exchange_account_id_2() => get_test_exchange_by_currency_codes(
-                false, btc.as_str(), usdt.as_str()).0
-        ]));
->>>>>>> 5b88d0a1
 
         let _ = PriceSourceService::prepare_price_source_chains(
             &price_source_settings,
