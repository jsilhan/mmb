#[cfg(test)]
use std::{collections::HashMap, sync::Arc};

#[double]
use crate::core::misc::time_manager::time_manager;
use crate::core::{
    balance_manager::{balance_manager::BalanceManager, balance_request::BalanceRequest},
    exchanges::{common::Price, events::ExchangeBalance},
    exchanges::{
        common::{Amount, CurrencyCode, CurrencyPair, ExchangeAccountId},
        events::ExchangeBalancesAndPositions,
        general::currency_pair_metadata::CurrencyPairMetadata,
    },
    misc::{derivative_position::DerivativePosition, reserve_parameters::ReserveParameters},
    orders::order::{
        ClientOrderId, OrderExecutionType, OrderHeader, OrderSide, OrderSimpleProps, OrderSnapshot,
        OrderType, ReservationId,
    },
    service_configuration::configuration_descriptor::ConfigurationDescriptor,
};

<<<<<<< HEAD
=======
use chrono::TimeZone;
use itertools::Itertools;
>>>>>>> 5b88d0a1
use mockall_double::double;
use parking_lot::{Mutex, MutexGuard};
use rust_decimal::Decimal;
use rust_decimal_macros::dec;

pub struct BalanceManagerBase {
    pub ten_digit_precision: Decimal,
    pub order_index: i32,
    pub exchange_account_id_1: ExchangeAccountId,
    pub exchange_account_id_2: ExchangeAccountId,
    pub currency_pair: CurrencyPair,
    pub configuration_descriptor: Arc<ConfigurationDescriptor>,
    pub balance_manager: Option<Arc<Mutex<BalanceManager>>>,
    pub seconds_offset_in_mock: Arc<Mutex<u32>>,
    currency_pair_metadata: Option<Arc<CurrencyPairMetadata>>,

    mock_object: time_manager::__now::Context,
    mock_locker: MutexGuard<'static, ()>,
}

impl BalanceManagerBase {
    pub fn exchange_id() -> String {
        "local_exchange_id".into()
    }
    // Quote currency
    pub fn btc() -> CurrencyCode {
        "BTC".into()
    }
    // Base currency
    pub fn eth() -> CurrencyCode {
        "ETH".into()
    }
    // Another currency
    pub fn bnb() -> CurrencyCode {
        "BNB".into()
    }

    pub fn currency_pair() -> CurrencyPair {
        CurrencyPair::from_codes(Self::eth(), Self::btc())
    }

    pub fn update_balance(
        mut balance_manager: MutexGuard<BalanceManager>,
        exchange_account_id: ExchangeAccountId,
        balances_by_currency_code: HashMap<CurrencyCode, Amount>,
    ) {
        balance_manager
            .update_exchange_balance(
                exchange_account_id,
                &ExchangeBalancesAndPositions {
                    balances: balances_by_currency_code
                        .iter()
                        .map(|x| ExchangeBalance {
                            currency_code: x.0.clone(),
                            balance: x.1.clone(),
                        })
                        .collect(),
                    positions: None,
                },
            )
            .expect("failed to update exchange balance");
    }

    pub fn update_balance_with_positions(
        mut balance_manager: MutexGuard<BalanceManager>,
        exchange_account_id: ExchangeAccountId,
        balances_by_currency_code: HashMap<CurrencyCode, Amount>,
        positions_by_currency_pair: HashMap<CurrencyPair, Decimal>,
    ) {
        let balances = balances_by_currency_code
            .into_iter()
            .map(|x| ExchangeBalance {
                currency_code: x.0,
                balance: x.1,
            })
            .collect_vec();

<<<<<<< HEAD
        let positions: Vec<DerivativePosition> = positions_by_currency_pair
            .iter()
            .map(|x| {
                DerivativePosition::new(x.0.clone(), x.1.clone(), None, dec!(0), dec!(0), dec!(1))
            })
            .collect();
=======
        let positions = Some(
            positions_by_currency_pair
                .into_iter()
                .map(|x| DerivativePositionInfo::new(x.0, x.1, None, dec!(0), dec!(0), dec!(1)))
                .collect_vec(),
        );
>>>>>>> 5b88d0a1

        balance_manager
            .update_exchange_balance(
                exchange_account_id,
                &ExchangeBalancesAndPositions {
                    balances,
                    positions,
                },
            )
            .expect("failed to update exchange balance");
    }

    pub fn new() -> Self {
        let seconds_offset_in_mock = Arc::new(Mutex::new(0u32));
        let (mock_object, mock_locker) =
            crate::core::misc::time_manager::tests::init_mock(seconds_offset_in_mock.clone());

        let exchange_id = Self::exchange_id().as_str().into();
        let exchange_account_id_1 = ExchangeAccountId::new(exchange_id, 0);
        let exchange_account_id_2 = ExchangeAccountId::new(exchange_id, 1);

        Self {
            ten_digit_precision: dec!(0.0000000001),
            order_index: 1,
            exchange_account_id_1,
            exchange_account_id_2,
            currency_pair: Self::currency_pair(),
            configuration_descriptor: Arc::from(ConfigurationDescriptor::new(
                "LiquidityGenerator".into(),
                exchange_account_id_1.to_string() + ";" + Self::currency_pair().as_str(),
            )),
            seconds_offset_in_mock,
            currency_pair_metadata: None,
            balance_manager: None,
            mock_object,
            mock_locker,
        }
    }
}

impl BalanceManagerBase {
    pub fn currency_pair_metadata(&self) -> Arc<CurrencyPairMetadata> {
        match &self.currency_pair_metadata {
            Some(res) => res.clone(),
            None => panic!("should be non None here"),
        }
    }

    pub fn balance_manager(&self) -> MutexGuard<BalanceManager> {
        match &self.balance_manager {
            Some(res) => res.lock(),
            None => panic!("should be non None here"),
        }
    }

    pub fn set_balance_manager(&mut self, input: Arc<Mutex<BalanceManager>>) {
        self.balance_manager = Some(input);
    }

    pub fn set_currency_pair_metadata(&mut self, input: Arc<CurrencyPairMetadata>) {
        self.currency_pair_metadata = Some(input);
    }

    pub fn create_balance_request(&self, currency_code: CurrencyCode) -> BalanceRequest {
        BalanceRequest::new(
            self.configuration_descriptor.clone(),
            self.exchange_account_id_1,
            self.currency_pair,
            currency_code,
        )
    }

    pub fn create_reserve_parameters(
        &self,
        order_side: OrderSide,
        price: Price,
        amount: Amount,
    ) -> ReserveParameters {
        ReserveParameters::new(
            self.configuration_descriptor.clone(),
            self.exchange_account_id_1,
            self.currency_pair_metadata(),
            order_side,
            price,
            amount,
        )
    }

    pub fn get_balance_by_trade_side(&self, side: OrderSide, price: Price) -> Option<Amount> {
        self.balance_manager().get_balance_by_side(
            self.configuration_descriptor.clone(),
            self.exchange_account_id_1,
            self.currency_pair_metadata(),
            side,
            price,
        )
    }

    pub fn get_balance_by_currency_code(
        &self,
        currency_code: CurrencyCode,
        price: Price,
    ) -> Option<Amount> {
        self.balance_manager().get_balance_by_currency_code(
            self.configuration_descriptor.clone(),
            self.exchange_account_id_1,
            self.currency_pair_metadata(),
            currency_code,
            price,
        )
    }

    pub fn get_balance_by_another_balance_manager_and_currency_code(
        &self,
        balance_manager: &BalanceManager,
        currency_code: CurrencyCode,
        price: Price,
    ) -> Option<Amount> {
        balance_manager.get_balance_by_currency_code(
            self.configuration_descriptor.clone(),
            self.exchange_account_id_1,
            self.currency_pair_metadata(),
            currency_code,
            price,
        )
    }

    pub fn create_order(
        &mut self,
        order_side: OrderSide,
        reservation_id: ReservationId,
    ) -> OrderSnapshot {
        self.create_order_by_amount(order_side, dec!(5), reservation_id)
    }

    pub fn create_order_by_amount(
        &mut self,
        order_side: OrderSide,
        amount: Amount,
        reservation_id: ReservationId,
    ) -> OrderSnapshot {
        let order_snapshot = OrderSnapshot {
            header: OrderHeader::new(
                ClientOrderId::new(format!("order{}", self.order_index).into()),
                time_manager::now(),
                self.exchange_account_id_1,
                self.currency_pair_metadata().currency_pair(),
                OrderType::Limit,
                order_side,
                amount,
                OrderExecutionType::None,
                Some(reservation_id),
                None,
                "balance_manager_base".into(),
            ),
            props: OrderSimpleProps::from_price(Some(dec!(0.2))),
            fills: Default::default(),
            status_history: Default::default(),
            internal_props: Default::default(),
        };
        self.order_index += 1;
        order_snapshot
    }
}<|MERGE_RESOLUTION|>--- conflicted
+++ resolved
@@ -19,11 +19,8 @@
     service_configuration::configuration_descriptor::ConfigurationDescriptor,
 };
 
-<<<<<<< HEAD
-=======
 use chrono::TimeZone;
 use itertools::Itertools;
->>>>>>> 5b88d0a1
 use mockall_double::double;
 use parking_lot::{Mutex, MutexGuard};
 use rust_decimal::Decimal;
@@ -101,21 +98,12 @@
             })
             .collect_vec();
 
-<<<<<<< HEAD
-        let positions: Vec<DerivativePosition> = positions_by_currency_pair
-            .iter()
-            .map(|x| {
-                DerivativePosition::new(x.0.clone(), x.1.clone(), None, dec!(0), dec!(0), dec!(1))
-            })
-            .collect();
-=======
         let positions = Some(
             positions_by_currency_pair
                 .into_iter()
                 .map(|x| DerivativePositionInfo::new(x.0, x.1, None, dec!(0), dec!(0), dec!(1)))
                 .collect_vec(),
         );
->>>>>>> 5b88d0a1
 
         balance_manager
             .update_exchange_balance(
