--- conflicted
+++ resolved
@@ -11,11 +11,7 @@
 #[double]
 use crate::core::balance_manager::balance_manager::BalanceManager;
 #[double]
-<<<<<<< HEAD
-use crate::core::misc::time_manager::time_manager;
-=======
 use crate::core::misc::time::time_manager;
->>>>>>> 9c6b2672
 
 use crate::core::{
     balance_changes::profit_loss_balance_change::ProfitLossBalanceChange,
@@ -119,22 +115,10 @@
     }
 
     pub fn get_items(&mut self) -> Vec<Vec<ProfitLossBalanceChange>> {
-<<<<<<< HEAD
         self.balance_changes_queues_by_trade_place
             .clone()
             .keys()
             .map(|current_trade_place| self.get_items_by_trade_place(current_trade_place))
-=======
-        let trade_places = self
-            .balance_changes_queues_by_trade_place
-            .keys()
-            .cloned()
-            .collect_vec();
-
-        trade_places
-            .into_iter()
-            .map(|current_trade_place| self.get_items_by_trade_place(&current_trade_place))
->>>>>>> 9c6b2672
             .collect_vec()
     }
 
@@ -147,11 +131,7 @@
         let balance_changes_queue = self
             .balance_changes_queues_by_trade_place
             .get(trade_place)
-<<<<<<< HEAD
             .expect("Failed to get balance changes queue by trade_place");
-=======
-            .expect("failed to get balance changes queue by trade_place");
->>>>>>> 9c6b2672
 
         balance_changes_queue
             .iter()
