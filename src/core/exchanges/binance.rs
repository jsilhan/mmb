--- conflicted
+++ resolved
@@ -1,15 +1,10 @@
 use super::common_interaction::CommonInteraction;
 use crate::core::exchanges::common::{
-    CurrencyPair, ExchangeErrorType, RestErrorDescription, RestRequestResult,
+    ExchangeErrorType, RestErrorDescription, RestRequestResult, SpecificCurrencyPair,
 };
 use crate::core::settings::ExchangeSettings;
-<<<<<<< HEAD
 use actix::{Actor, Context, Handler, Message, System};
 use async_trait::async_trait;
-=======
-use crate::core::exchanges::common::{RestRequestResult, RestErrorDescription, ExchangeErrorType, SpecificCurrencyPair};
-use serde_json::Value;
->>>>>>> f534145a
 use itertools::Itertools;
 use serde_json::Value;
 
@@ -81,12 +76,11 @@
         todo!("reconnect")
     }
 
-<<<<<<< HEAD
     pub fn build_ws1_path(
-        currency_pairs: &[CurrencyPair],
+        specific_currency_pairs: &[SpecificCurrencyPair],
         websocket_channels: &[String],
     ) -> String {
-        let stream_names = currency_pairs
+        let stream_names = specific_currency_pairs
             .iter()
             .flat_map(|currency_pair| {
                 //websocket_channels.iter().map(|channel| format!("{}@{}", currency_pair.as_str(), channel))
@@ -98,29 +92,13 @@
                 results
             })
             .join("/");
-=======
-    pub fn build_ws1_path(specific_currency_pairs: &[SpecificCurrencyPair], websocket_channels: &[String]) -> String {
-        let stream_names = specific_currency_pairs.iter().flat_map(|currency_pair| {
-            //websocket_channels.iter().map(|channel| format!("{}@{}", currency_pair.as_str(), channel))
-            let mut results = Vec::new();
-            for channel in websocket_channels {
-                let result = Self::get_stream_name(currency_pair, channel);
-                results.push(result);
-            }
-            results
-        }).join("/");
->>>>>>> f534145a
         let ws_path = format!("/stream?streams={}", stream_names);
         ws_path.to_lowercase()
     }
 
-<<<<<<< HEAD
-    fn get_stream_name(currency_pair: &CurrencyPair, channel: &str) -> String {
-        format!("{}@{}", currency_pair.as_str(), channel)
+    fn get_stream_name(specific_currency_pair: &SpecificCurrencyPair, channel: &str) -> String {
+        format!("{}@{}", specific_currency_pair.as_str(), channel)
     }
-=======
-    fn get_stream_name(specific_currency_pair: &SpecificCurrencyPair, channel: &str) -> String { format!("{}@{}", specific_currency_pair.as_str(), channel) }
->>>>>>> f534145a
 
     fn is_websocket_reconnecting(&self) -> bool {
         todo!("is_websocket_reconnecting")
