use super::common::{
    CurrencyPair, ExchangeErrorType, RestErrorDescription, RestRequestOutcome, SpecificCurrencyPair,
};
use crate::core::orders::order::{ExchangeOrderId, OrderCancelling, OrderCreating, OrderInfo};
use async_trait::async_trait;

#[async_trait(?Send)]
pub trait CommonInteraction {
    async fn create_order(&self, _order: &OrderCreating) -> RestRequestOutcome;

    fn is_rest_error_code(&self, response: &RestRequestOutcome) -> Option<RestErrorDescription>;
    fn get_order_id(&self, response: &RestRequestOutcome) -> ExchangeOrderId;
    fn get_error_type(&self, error: &RestErrorDescription) -> ExchangeErrorType;

<<<<<<< HEAD
    fn on_websocket_message(&self, msg: String);
=======
    // TODO has to be rewritten. Probably after getting metadata feature
    fn get_specific_currency_pair(&self, currency_pair: &CurrencyPair) -> SpecificCurrencyPair;
>>>>>>> 41788369

    async fn get_account_info(&self);

    async fn get_open_orders(&self) -> RestRequestOutcome;
    fn parse_open_orders(&self, response: &RestRequestOutcome) -> Vec<OrderInfo>;

    async fn cancel_order(&self, _order: &OrderCancelling) -> RestRequestOutcome;

    async fn cancel_all_orders(&self, _currency_pair: CurrencyPair);
}<|MERGE_RESOLUTION|>--- conflicted
+++ resolved
@@ -12,12 +12,10 @@
     fn get_order_id(&self, response: &RestRequestOutcome) -> ExchangeOrderId;
     fn get_error_type(&self, error: &RestErrorDescription) -> ExchangeErrorType;
 
-<<<<<<< HEAD
-    fn on_websocket_message(&self, msg: String);
-=======
     // TODO has to be rewritten. Probably after getting metadata feature
     fn get_specific_currency_pair(&self, currency_pair: &CurrencyPair) -> SpecificCurrencyPair;
->>>>>>> 41788369
+
+    fn on_websocket_message(&self, msg: String);
 
     async fn get_account_info(&self);
 
